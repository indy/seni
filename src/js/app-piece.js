--- conflicted
+++ resolved
@@ -92,15 +92,15 @@
 
   gGLRenderer = new GLRenderer(canvasElement);
 
-<<<<<<< HEAD
+
   script = scriptElement.textContent;
   originalScript = script.slice();
-=======
-  fetchScript(19).then(code => {
-    script = code;
-    originalScript = script.slice();
-    scriptElement.textContent = script;
->>>>>>> d4d056b5
+
+  // fetchScript(19).then(code => {
+  //   script = code;
+  //   originalScript = script.slice();
+  //   scriptElement.textContent = script;
+
 
   // fetchScript(57).then(code => {
   //   script = code;
