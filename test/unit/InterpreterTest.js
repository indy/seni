--- conflicted
+++ resolved
@@ -229,22 +229,16 @@
   /*
    it('should test loop', () => {
    e.add('bar', 0);
-<<<<<<< HEAD
-   let [newEnv, res] = evalForm(e, '(loop (a from: 0 to: 4 increment: 1) (set! bar (+ bar a)))');
-=======
    let [newEnv, res] =
-   evalForm(e, '(loop (a from: 0 to: 4 step: 1) (set! bar (+ bar a)))');
->>>>>>> c86ba659
+   evalForm(e, '(loop (a from: 0 to: 4 increment: 1) (set! bar (+ bar a)))');
+
    expect(newEnv.get('bar')).to.equal(6);
 
    // ''until' for <= loop ('to' for < loop)
    newEnv.add('bar', 0);
-<<<<<<< HEAD
-   [newEnv, res] = evalForm(newEnv, '(loop (a from: 0 until: 4 increment: 1) (set! bar (+ bar a)))');
-=======
-   [newEnv, res] =
-   evalForm(newEnv, '(loop (a from: 0 until: 4 step: 1) (set! bar (+ bar a)))');
->>>>>>> c86ba659
+   [newEnv, res] =
+   evalForm(newEnv, '(loop (a from: 0 until: 4 increment: 1) 
+   (set! bar (+ bar a)))');
    expect(newEnv.get('bar')).to.equal(10);
 
    newEnv.add('bar', 0);
@@ -252,34 +246,25 @@
    expect(newEnv.get('bar')).to.equal(10);
 
    newEnv.add('bar', 0);
-<<<<<<< HEAD
-   [newEnv, res] = evalForm(newEnv, '(loop (a to: 5 increment: 2) (set! bar (+ bar a)))');
-=======
-   [newEnv, res] =
-       evalForm(newEnv, '(loop (a to: 5 step: 2) (set! bar (+ bar a)))');
->>>>>>> c86ba659
+   [newEnv, res] =
+       evalForm(newEnv, '(loop (a to: 5 increment: 2) 
+                (set! bar (+ bar a)))');
    expect(newEnv.get('bar')).to.equal(6);
 
    // loop should eval it's arguments
    newEnv.add('bar', 0);
-<<<<<<< HEAD
-   [newEnv, res] = evalForm(newEnv, '(let ((x 2)) (loop (a to: 5 increment: x) (set! bar (+ bar a))))');
-=======
    [newEnv, res] =
        evalForm(newEnv,
-                '(let ((x 2)) (loop (a to: 5 step: x) (set! bar (+ bar a))))');
->>>>>>> c86ba659
+                '(let ((x 2)) (loop (a to: 5 incremenet: x) 
+                (set! bar (+ bar a))))');
    expect(newEnv.get('bar')).to.equal(6);
 
    // loop's body should be treated as though it is wrapped in a 'begin'
    newEnv.add('bar', 0);
-<<<<<<< HEAD
-   [newEnv, res] = evalForm(newEnv, '(let ((x 2) (y 4)) (loop (a to: 5 increment: x) (+ y y) (set! bar (+ bar a))))');
-=======
    [newEnv, res] =
        evalForm(newEnv,
-  '(let ((x 2) (y 4)) (loop (a to: 5 step: x) (+ y y) (set! bar (+ bar a))))');
->>>>>>> c86ba659
+  '(let ((x 2) (y 4)) (loop (a to: 5 increment: x) 
+                (+ y y) (set! bar (+ bar a))))');
    expect(newEnv.get('bar')).to.equal(6);
 
    });*/
