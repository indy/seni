--- conflicted
+++ resolved
@@ -74,16 +74,9 @@
   }
 
   if (node.type === NodeType.VECTOR) {
-<<<<<<< HEAD
-    let res = undefined;
-    [res, genotype] = compileNodes(node.children, genotype);
+    const [res, genotype2] = compileNodes(node.children, genotype);
     res.unshift(`vector`);
-    return [res, genotype];
-=======
-    const [res, genotype2] = compileNodes(node.children, genotype);
-    res.unshift(`list`);
     return [res, genotype2];
->>>>>>> d1958d91
   }
 
   if (node.type === NodeType.STRING) {
