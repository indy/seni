--- conflicted
+++ resolved
@@ -1,13 +1,3 @@
-<<<<<<< HEAD
-* TODO [0/7]
-  1. [ ] check that frame's SP can be calculated from fp and num_args
-  2. [ ] compile_fn: should result in the stack always growing by one
-  3. [ ] special fn: on-matrix-stack
-  4. [ ] why does setq seg fault when it returns NULL?
-  5. [ ] 'in' paramaeter for loop ?
-  6. [ ] constants like canvas/width
-  7. [ ] how would a stack machine compile first class functions?
-=======
 * TODO [0/8]
   1. [ ] default all numbers to float
   2. [ ] calling native built-in functions
@@ -17,8 +7,6 @@
   6. [ ] 'in' paramaeter for loop ?
   7. [ ] constants like canvas/width
   8. [ ] how would a stack machine compile first class functions?
-
->>>>>>> 2e08546e
 
 after parsing it's safe to treat seni_nodes as immutable
 seni_vars that have been eval'd should get their values asap since they could just by aliases of g_reg
